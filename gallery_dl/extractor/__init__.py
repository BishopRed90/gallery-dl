# -*- coding: utf-8 -*-

# Copyright 2015-2023 Mike Fährmann
#
# This program is free software; you can redistribute it and/or modify
# it under the terms of the GNU General Public License version 2 as
# published by the Free Software Foundation.

import sys
import re

modules = [
    "2chan",
    "2chen",
    "35photo",
    "3dbooru",
    "4chan",
    "4chanarchives",
    "500px",
    "8chan",
    "8muses",
    "adultempire",
    "architizer",
    "artstation",
    "aryion",
    "bbc",
    "bcy",
    "behance",
    "blogger",
    "bunkr",
    "catbox",
    "comicvine",
    "cyberdrop",
    "danbooru",
    "desktopography",
    "deviantart",
    "dynastyscans",
    "e621",
    "erome",
    "exhentai",
    "fallenangels",
    "fanbox",
    "fanleaks",
    "fantia",
    "fapello",
    "fapachi",
    "flickr",
    "furaffinity",
    "fuskator",
    "gelbooru",
    "gelbooru_v01",
    "gelbooru_v02",
    "gfycat",
    "gofile",
    "hbrowse",
    "hentai2read",
    "hentaicosplays",
    "hentaifoundry",
    "hentaifox",
    "hentaihand",
    "hentaihere",
    "hiperdex",
    "hitomi",
    "hotleak",
    "idolcomplex",
    "imagebam",
    "imagechest",
    "imagefap",
    "imgbb",
    "imgbox",
    "imgth",
    "imgur",
    "inkbunny",
    "instagram",
    "issuu",
    "itaku",
<<<<<<< HEAD
    "itchio",
    "jpgfish",
=======
    "jschan",
>>>>>>> b9692341
    "kabeuchi",
    "keenspot",
    "kemonoparty",
    "khinsider",
    "komikcast",
    "lensdump",
    "lexica",
    "lightroom",
    "lineblog",
    "livedoor",
    "luscious",
    "lynxchan",
    "mangadex",
    "mangafox",
    "mangahere",
    "mangakakalot",
    "manganelo",
    "mangapark",
    "mangaread",
    "mangasee",
    "mangoxo",
    "misskey",
    "myhentaigallery",
    "myportfolio",
    "naver",
    "naverwebtoon",
    "newgrounds",
    "nhentai",
    "nijie",
    "nitter",
    "nozomi",
    "nsfwalbum",
    "nudecollect",
    "paheal",
    "patreon",
    "philomena",
    "photobucket",
    "photovogue",
    "picarto",
    "piczel",
    "pillowfort",
    "pinterest",
    "pixiv",
    "pixnet",
    "plurk",
    "poipiku",
    "pornhub",
    "pornpics",
    "pururin",
    "reactor",
    "readcomiconline",
    "reddit",
    "redgifs",
    "rule34us",
    "sankaku",
    "sankakucomplex",
    "seiga",
    "senmanga",
    "sexcom",
    "shimmie2",
    "simplyhentai",
    "skeb",
    "slickpic",
    "slideshare",
    "smugmug",
    "soundgasm",
    "speakerdeck",
    "subscribestar",
    "szurubooru",
    "tapas",
    "tcbscans",
    "telegraph",
    "toyhouse",
    "tsumino",
    "tumblr",
    "tumblrgallery",
    "twibooru",
    "twitter",
    "unsplash",
    "uploadir",
    "urlshortener",
    "vanillarock",
    "vichan",
    "vipergirls",
    "vk",
    "vsco",
    "wallhaven",
    "wallpapercave",
    "warosu",
    "weasyl",
    "webmshare",
    "webtoons",
    "weibo",
    "wikiart",
    "wikifeet",
    "xhamster",
    "xvideos",
    "zerochan",
    "booru",
    "moebooru",
    "foolfuuka",
    "foolslide",
    "mastodon",
    "shopify",
    "lolisafe",
    "imagehosts",
    "directlink",
    "recursive",
    "oauth",
    "test",
    "ytdl",
    "generic",
]


def find(url):
    """Find a suitable extractor for the given URL"""
    for cls in _list_classes():
        match = cls.pattern.match(url)
        if match:
            return cls(match)
    return None


def add(cls):
    """Add 'cls' to the list of available extractors"""
    cls.pattern = re.compile(cls.pattern)
    _cache.append(cls)
    return cls


def add_module(module):
    """Add all extractors in 'module' to the list of available extractors"""
    classes = _get_classes(module)
    for cls in classes:
        cls.pattern = re.compile(cls.pattern)
    _cache.extend(classes)
    return classes


def extractors():
    """Yield all available extractor classes"""
    return sorted(
        _list_classes(),
        key=lambda x: x.__name__
    )


# --------------------------------------------------------------------
# internals


def _list_classes():
    """Yield available extractor classes"""
    yield from _cache

    for module in _module_iter:
        yield from add_module(module)

    globals()["_list_classes"] = lambda : _cache


def _modules_internal():
    globals_ = globals()
    for module_name in modules:
        yield __import__(module_name, globals_, None, (), 1)


def _modules_path(path, files):
    sys.path.insert(0, path)
    try:
        return [
            __import__(name[:-3])
            for name in files
            if name.endswith(".py")
        ]
    finally:
        del sys.path[0]


def _get_classes(module):
    """Return a list of all extractor classes in a module"""
    return [
        cls for cls in module.__dict__.values() if (
            hasattr(cls, "pattern") and cls.__module__ == module.__name__
        )
    ]


_cache = []
_module_iter = _modules_internal()<|MERGE_RESOLUTION|>--- conflicted
+++ resolved
@@ -74,12 +74,9 @@
     "instagram",
     "issuu",
     "itaku",
-<<<<<<< HEAD
     "itchio",
     "jpgfish",
-=======
     "jschan",
->>>>>>> b9692341
     "kabeuchi",
     "keenspot",
     "kemonoparty",
